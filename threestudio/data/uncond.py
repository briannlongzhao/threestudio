import os
import json
import math
import numpy as np
from PIL import Image
from dataclasses import dataclass

import torch
import torch.nn.functional as F
from torch.utils.data import Dataset, DataLoader, IterableDataset
import torchvision.transforms.functional as TF

import pytorch_lightning as pl

from threestudio import register
from threestudio.utils.typing import *
from threestudio.utils.config import parse_structured
from threestudio.utils.misc import get_device
from threestudio.utils.ops import get_ray_directions, get_rays, get_projection_matrix, get_mvp_matrix


@dataclass
class RandomCameraDataModuleConfig:
    height: int = 64
    width: int = 64
    eval_height: int = 512
    eval_width: int = 512
    batch_size: int = 1
    eval_batch_size: int = 1
    elevation_range: Tuple[float, float] = (-10, 90)
    azimuth_range: Tuple[float, float] = (-180, 180)
    camera_distance_range: Tuple[float, float] = (1, 1.5)
    fovy_range: Tuple[float, float] = (40, 70) # in degrees, in vertical direction (along height)
    camera_perturb: float = 0.1
    center_perturb: float = 0.2
    up_perturb: float = 0.02
    light_position_perturb: float = 1.0
    light_distance_range: Tuple[float, float] = (0.8, 1.5)

class RandomCameraIterableDataset(IterableDataset):
    def __init__(self, cfg: Any) -> None:
        super().__init__()
        self.cfg: RandomCameraDataModuleConfig = cfg
        self.directions_unit_focal = get_ray_directions(H=self.cfg.height, W=self.cfg.width, focal=1.0)
    
    def __iter__(self):
        while True:
            yield {}
    
    def collate(self, batch) -> Dict[str, Any]:
        # sample elevation angles from a uniform distribution bounded by elevation_range
        elevation_deg: Float[Tensor, "B"] = torch.rand(self.cfg.batch_size) * (self.cfg.elevation_range[1] - self.cfg.elevation_range[0]) + self.cfg.elevation_range[0]
        # sample azimuth angles from a uniform distribution bounded by azimuth_range
        # azimuth_deg: Float[Tensor, "B"] = torch.rand(self.cfg.batch_size) * (self.cfg.azimuth_range[1] - self.cfg.azimuth_range[0]) + self.cfg.azimuth_range[0]
        azimuth_deg: Float[Tensor, "B"] = (torch.rand(self.cfg.batch_size) + torch.arange(self.cfg.batch_size)) / self.cfg.batch_size * (self.cfg.azimuth_range[1] - self.cfg.azimuth_range[0]) + self.cfg.azimuth_range[0]
        # sample distances from a uniform distribution bounded by distance_range
        camera_distances: Float[Tensor, "B"] = torch.rand(self.cfg.batch_size) * (self.cfg.camera_distance_range[1] - self.cfg.camera_distance_range[0]) + self.cfg.camera_distance_range[0]

        elevation = elevation_deg * math.pi / 180
        azimuth = azimuth_deg * math.pi / 180

        # convert spherical coordinates to cartesian coordinates
        # right hand coordinate system, x back, y right, z up
        # elevation in (-90, 90), azimuth from +x to +y in (-180, 180)
        camera_positions: Float[Tensor, "B 3"] = torch.stack([
            camera_distances * torch.cos(elevation) * torch.cos(azimuth),
            camera_distances * torch.cos(elevation) * torch.sin(azimuth),
            camera_distances * torch.sin(elevation)
        ], dim=-1)

        # default scene center at origin
        center: Float[Tensor, "B 3"] = torch.zeros_like(camera_positions)
        # default camera up direction as +z
        up: Float[Tensor, "B 3"] = torch.as_tensor([0, 0, 1], dtype=torch.float32)[None,:].repeat(self.cfg.batch_size, 1)

        # sample camera perturbations from a normal distribution with mean 0 and std camera_perturb
        camera_perturb: Float[Tensor, "B 3"] = torch.randn(self.cfg.batch_size, 3) * self.cfg.camera_perturb
        camera_positions = camera_positions + camera_perturb
        # sample center perturbations from a normal distribution with mean 0 and std center_perturb
        center_perturb: Float[Tensor, "B 3"] = torch.randn(self.cfg.batch_size, 3) * self.cfg.center_perturb
        center = center + center_perturb
        # sample up perturbations from a normal distribution with mean 0 and std up_perturb
        up_perturb: Float[Tensor, "B 3"] = torch.randn(self.cfg.batch_size, 3) * self.cfg.up_perturb
        up = up + up_perturb

        # sample fovs from a uniform distribution bounded by fov_range
        fovy_deg: Float[Tensor, "B"] = torch.rand(self.cfg.batch_size) * (self.cfg.fovy_range[1] - self.cfg.fovy_range[0]) + self.cfg.fovy_range[0]
        fovy = fovy_deg * math.pi / 180
        # sample light direction from a normal distribution with mean camera_position and std light_position_perturb
        light_direction: Float[Tensor, "B 3"] = camera_positions + torch.randn(self.cfg.batch_size, 3) * self.cfg.light_position_perturb
        # sample light distance from a uniform distribution bounded by light_distance_range
        light_distances: Float[Tensor, "B"] = torch.rand(self.cfg.batch_size) * (self.cfg.light_distance_range[1] - self.cfg.light_distance_range[0]) + self.cfg.light_distance_range[0]
        # get light position by scaling light direction by light distance
        light_positions: Float[Tensor, "B 3"] = F.normalize(light_direction, dim=-1) * light_distances[:,None]

        lookat: Float[Tensor, "B 3"] = F.normalize(center - camera_positions, dim=-1)
        right: Float[Tensor, "B 3"] = F.normalize(torch.cross(lookat, up), dim=-1)
        up = F.normalize(torch.cross(right, lookat), dim=-1)
        c2w: Float[Tensor, "B 3 4"] = torch.cat([torch.stack([right, up, -lookat], dim=-1), camera_positions[:,:,None]], dim=-1)

        # get directions by dividing directions_unit_focal by focal length
        focal_length: Float[Tensor, "B"] = 0.5 * self.cfg.height / torch.tan(0.5 * fovy)
        directions: Float[Tensor, "B H W 3"] = self.directions_unit_focal[None,:,:,:].repeat(self.cfg.batch_size, 1, 1, 1)
        directions[:,:,:,:2] = directions[:,:,:,:2] / focal_length[:,None,None,None]

        # Importance note: the returned rays_d MUST be normalized!
        rays_o, rays_d = get_rays(directions, c2w, keepdim=True)
        
        proj_mtx: Float[Tensor, "B 4 4"] = get_projection_matrix(fovy, self.cfg.width / self.cfg.height, 0.1, 1000.) # FIXME: hard-coded near and far
        mvp_mtx: Float[Tensor, "B 4 4"] = get_mvp_matrix(c2w, proj_mtx)

        return {
            'rays_o': rays_o,
            'rays_d': rays_d,
            'mvp_mtx': mvp_mtx,
            'camera_positions': camera_positions,
            'light_positions': light_positions,
            'elevation': elevation_deg,
            'azimuth': azimuth_deg,
            'camera_distances': camera_distances,
            'height': self.cfg.height,
            'width': self.cfg.width
        }



class RandomCameraDataset(Dataset):
    def __init__(self, cfg: Any, split: str) -> None:
        super().__init__()
        self.cfg: RandomCameraDataModuleConfig = cfg
        self.split = split

        self.n_test_views = 120
        
        azimuth_deg: Float[Tensor, "B"] = torch.linspace(0, 360., self.n_test_views) - 180.
        elevation_deg: Float[Tensor, "B"] = torch.full_like(azimuth_deg, 15.)
<<<<<<< HEAD
        camera_distances: Float[Tensor, "B"] = torch.full_like(elevation_deg, (self.cfg.camera_distance_range[0] + self.cfg.camera_distance_range[1]) / 2)
=======
        camera_distances: Float[Tensor, "B"] = torch.full_like(elevation_deg, (self.cfg.camera_distance_range[0] + self.cfg.camera_distance_range[1]) / 2.)
>>>>>>> 88c1f1b2

        elevation = elevation_deg * math.pi / 180
        azimuth = azimuth_deg * math.pi / 180

        # convert spherical coordinates to cartesian coordinates
        # right hand coordinate system, x back, y right, z up
        # elevation in (-90, 90), azimuth from +x to +y in (-180, 180)
        camera_positions: Float[Tensor, "B 3"] = torch.stack([
            camera_distances * torch.cos(elevation) * torch.cos(azimuth),
            camera_distances * torch.cos(elevation) * torch.sin(azimuth),
            camera_distances * torch.sin(elevation)
        ], dim=-1)

        # default scene center at origin
        center: Float[Tensor, "B 3"] = torch.zeros_like(camera_positions)
        # default camera up direction as +z
        up: Float[Tensor, "B 3"] = torch.as_tensor([0, 0, 1], dtype=torch.float32)[None,:].repeat(self.cfg.eval_batch_size, 1)

        # sample fovs from a uniform distribution bounded by fov_range
        fovy_deg: Float[Tensor, "B"] = torch.full_like(elevation_deg, (self.cfg.fovy_range[0] + self.cfg.fovy_range[1]) / 2)
        fovy = fovy_deg * math.pi / 180
        light_positions: Float[Tensor, "B 3"] = camera_positions

        lookat: Float[Tensor, "B 3"] = F.normalize(center - camera_positions, dim=-1)
        right: Float[Tensor, "B 3"] = F.normalize(torch.cross(lookat, up), dim=-1)
        up = F.normalize(torch.cross(right, lookat), dim=-1)
        c2w: Float[Tensor, "B 3 4"] = torch.cat([torch.stack([right, up, -lookat], dim=-1), camera_positions[:,:,None]], dim=-1)

        # get directions by dividing directions_unit_focal by focal length
        focal_length: Float[Tensor, "B"] = 0.5 * self.cfg.eval_height / torch.tan(0.5 * fovy)
        directions_unit_focal = get_ray_directions(H=self.cfg.eval_height, W=self.cfg.eval_width, focal=1.0)
        directions: Float[Tensor, "B H W 3"] = directions_unit_focal[None,:,:,:].repeat(self.n_test_views, 1, 1, 1)
        directions[:,:,:,:2] = directions[:,:,:,:2] / focal_length[:,None,None,None]

        rays_o, rays_d = get_rays(directions, c2w, keepdim=True)
        proj_mtx: Float[Tensor, "B 4 4"] = get_projection_matrix(fovy, self.cfg.width / self.cfg.height, 0.1, 1000.) # FIXME: hard-coded near and far
        mvp_mtx: Float[Tensor, "B 4 4"] = get_mvp_matrix(c2w, proj_mtx)

        self.rays_o, self.rays_d = rays_o, rays_d
        self.mvp_mtx = mvp_mtx
        self.camera_positions = camera_positions
        self.light_positions = light_positions
        self.elevation, self.azimuth = elevation, azimuth
        self.camera_distances = camera_distances
    
    def __len__(self):
        return 1 if self.split == 'val' else self.n_test_views
    
    def __getitem__(self, index):
        return {
            'rays_o': self.rays_o[index],
            'rays_d': self.rays_d[index],
            'mvp_mtx': self.mvp_mtx[index], 
            'camera_positions': self.camera_positions[index],
            'light_positions': self.light_positions[index],
            'elevation': self.elevation[index],
            'azimuth': self.azimuth[index],
            'camera_distances': self.camera_distances[index],
            'height': self.cfg.eval_height,
            'width': self.cfg.eval_width
        }

@register('random-camera-datamodule')
class RandomCameraDataModule(pl.LightningDataModule):

    cfg: RandomCameraDataModuleConfig

    def __init__(self, cfg: Optional[Union[dict, DictConfig]] = None) -> None:
        super().__init__()
        self.cfg = parse_structured(RandomCameraDataModuleConfig, cfg)
    
    def setup(self, stage=None) -> None:
        if stage in [None, 'fit']:
            self.train_dataset = RandomCameraIterableDataset(self.cfg)
        if stage in [None, 'fit', 'validate']:
            self.val_dataset = RandomCameraDataset(self.cfg, 'val')
        if stage in [None, 'test']:
            self.test_dataset = RandomCameraDataset(self.cfg, 'test')

    def prepare_data(self):
        pass
    
    def general_loader(self, dataset, batch_size, collate_fn=None) -> DataLoader:
        return DataLoader(
            dataset, 
            num_workers=batch_size, # type: ignore
            batch_size=batch_size,
            collate_fn=collate_fn
        )
    
    def train_dataloader(self) -> DataLoader:
        return self.general_loader(self.train_dataset, batch_size=self.cfg.batch_size, collate_fn=self.train_dataset.collate)

    def val_dataloader(self) -> DataLoader:
        return self.general_loader(self.val_dataset, batch_size=1)

    def test_dataloader(self) -> DataLoader:
        return self.general_loader(self.test_dataset, batch_size=1) <|MERGE_RESOLUTION|>--- conflicted
+++ resolved
@@ -134,11 +134,7 @@
         
         azimuth_deg: Float[Tensor, "B"] = torch.linspace(0, 360., self.n_test_views) - 180.
         elevation_deg: Float[Tensor, "B"] = torch.full_like(azimuth_deg, 15.)
-<<<<<<< HEAD
-        camera_distances: Float[Tensor, "B"] = torch.full_like(elevation_deg, (self.cfg.camera_distance_range[0] + self.cfg.camera_distance_range[1]) / 2)
-=======
         camera_distances: Float[Tensor, "B"] = torch.full_like(elevation_deg, (self.cfg.camera_distance_range[0] + self.cfg.camera_distance_range[1]) / 2.)
->>>>>>> 88c1f1b2
 
         elevation = elevation_deg * math.pi / 180
         azimuth = azimuth_deg * math.pi / 180
