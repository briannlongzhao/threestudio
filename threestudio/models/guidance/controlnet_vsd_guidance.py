--- conflicted
+++ resolved
@@ -309,25 +309,17 @@
         down_block_additional_residuals,
         mid_block_additional_residual,
         class_labels: Optional[Float[Tensor, "B 16"]] = None,
-<<<<<<< HEAD
         cross_attention_kwargs: Optional[Dict[str, Any]] = None,
-=======
->>>>>>> 9eddb163
     ) -> Float[Tensor, "..."]:
         input_dtype = latents.dtype
         return unet(
             latents.to(self.weights_dtype),
             t.to(self.weights_dtype),
             encoder_hidden_states=encoder_hidden_states.to(self.weights_dtype),
-<<<<<<< HEAD
-=======
             cross_attention_kwargs=cross_attention_kwargs,
             class_labels=class_labels,
->>>>>>> 9eddb163
             down_block_additional_residuals=down_block_additional_residuals,
             mid_block_additional_residual=mid_block_additional_residual,
-            class_labels=class_labels,
-            cross_attention_kwargs=cross_attention_kwargs,
         ).sample.to(input_dtype)
 
     @torch.cuda.amp.autocast(enabled=False)
@@ -451,10 +443,8 @@
                 self.unet_lora,
                 latent_model_input,
                 t,
-<<<<<<< HEAD
                 encoder_hidden_states=torch.cat([text_embeddings_cond] * 2),
-                down_block_additional_residuals=down_block_res_samples,
-                mid_block_additional_residual=mid_block_res_sample,
+                cross_attention_kwargs={"scale": 1.0},
                 class_labels=torch.cat(
                     [
                         camera_condition.view(B, -1),
@@ -462,13 +452,8 @@
                     ],
                     dim=0,
                 ),
-                cross_attention_kwargs={"scale": 1.0},
-=======
-                encoder_hidden_states=text_embeddings,
-                cross_attention_kwargs={"scale": 1.0},
                 down_block_additional_residuals=None,
                 mid_block_additional_residual=None,
->>>>>>> 9eddb163
             )
 
         # perform classifier-free guidance
@@ -539,20 +524,6 @@
         # use view-independent text embeddings in LoRA
         text_embeddings_cond, _ = text_embeddings.chunk(2)
 
-<<<<<<< HEAD
-        down_block_res_samples, mid_block_res_sample = self.forward_controlnet(
-            self.controlnet,
-            noisy_latents,
-            t,
-            encoder_hidden_states=text_embeddings_cond.repeat(
-                self.cfg.lora_n_timestamp_samples, 1, 1
-            ),
-            image_cond=image_cond,
-            condition_scale=self.cfg.condition_scale,
-        )
-
-=======
->>>>>>> 9eddb163
         noise_pred = self.forward_control_unet(
             self.unet_lora,
             noisy_latents,
@@ -560,21 +531,12 @@
             encoder_hidden_states=text_embeddings_cond.repeat(
                 self.cfg.lora_n_timestamp_samples, 1, 1
             ),
-<<<<<<< HEAD
-            down_block_additional_residuals=down_block_res_samples,
-            mid_block_additional_residual=mid_block_res_sample,
-            class_labels=camera_condition.view(B, -1).repeat(
-                self.cfg.lora_n_timestamp_samples, 1
-            ),
-            cross_attention_kwargs={"scale": 1.0},
-=======
             cross_attention_kwargs={"scale": 1.0},
             class_labels=torch.ones(B, 4, 4, device=noisy_latents.device)
             .view(B, -1)
             .repeat(self.cfg.lora_n_timestamp_samples, 1),
             down_block_additional_residuals=None,
             mid_block_additional_residual=None,
->>>>>>> 9eddb163
         )
         return F.mse_loss(noise_pred.float(), target.float(), reduction="mean")
 
