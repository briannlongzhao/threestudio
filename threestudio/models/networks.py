--- conflicted
+++ resolved
@@ -3,11 +3,6 @@
 import tinycudann as tcnn
 import torch
 import torch.nn as nn
-<<<<<<< HEAD
-from torch.nn.utils import spectral_norm
-=======
-# from torch.nn.utils.parametrizations import spectral_norm
->>>>>>> 4323e14b
 import torch.nn.functional as F
 
 import threestudio
